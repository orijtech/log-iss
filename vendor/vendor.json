--- conflicted
+++ resolved
@@ -1,11 +1,7 @@
 {
 	"comment": "",
 	"heroku": {
-<<<<<<< HEAD
-		"goVersion": "go1.7",
-=======
 		"goVersion": "go1.9",
->>>>>>> 51c44e01
 		"install": [
 			"./cmd/..."
 		]
